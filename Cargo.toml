[package]
name = "sccache"
version = "0.2.14-alpha.0"
authors = ["Ted Mielczarek <ted@mielczarek.org>", "Alex Crichton <alex@alexcrichton.com>"]
license = "Apache-2.0"
description = "Sccache is a ccache-like tool. It is used as a compiler wrapper and avoids compilation when possible, storing a cache in a remote storage using the S3 API."
repository = "https://github.com/mozilla/sccache/"
readme = "README.md"
categories = ["command-line-utilities", "development-tools::build-utils"]
keywords = ["ccache"]
edition = "2018"

[badges]
travis-ci = { repository = "mozilla/sccache" }
appveyor = { repository = "mozilla/sccache" }

[[bin]]
name = "sccache"

[[bin]]
name = "sccache-dist"
required-features = ["dist-server"]

[dependencies]
anyhow = "1.0"
ar = { version = "0.8", optional = true }
atty = "0.2.6"
base64 = "0.11.0"
bincode = "1"
blake3 = "0.3"
byteorder = "1.0"
chrono = { version = "0.4", optional = true }
clap = "2.23.0"
counted-array = "0.1"
directories = "2"
env_logger = "0.5"
filetime = "0.2"
flate2 = { version = "1.0", optional = true, default-features = false, features = ["rust_backend"] }
futures = "0.1.11"
futures_03 = { package = "futures", version = "0.3", features = ["compat", "thread-pool"] }
hmac = { version = "0.7", optional = true }
http = "0.1"
hyper = { version = "0.12", optional = true }
hyperx = { version = "0.12", optional = true }
jobserver = "0.1"
jsonwebtoken = { version = "6.0.1", optional = true }
lazy_static = "1.0.0"
libc = "0.2.10"
local-encoding = "0.2.0"
log = "0.4"
lru-disk-cache = { path = "lru-disk-cache", version = "0.4.0" }
md-5 = { version = "0.8", optional = true }
memcached-rs = { version = "0.4" , optional = true }
num_cpus = "1.0"
number_prefix = "0.2.5"
openssl = { version = "0.10", optional = true }
rand = "0.5"
redis = { version = "0.15.0", optional = true }
regex = "1"
reqwest = { version = "0.9.11", optional = true }
retry = "0.4.0"
ring = { version = "0.14.6", optional = true }
rusoto_core = { version = "0.45.0", features = ["native-tls"], optional = true }
rusoto_s3 = { version = "0.45.0", features = ["native-tls"], optional = true }
sha-1 = { version = "0.8", optional = true }
sha2 = { version = "0.8", optional = true }
serde = "1.0"
serde_derive = "1.0"
serde_json = "1.0"
strip-ansi-escapes = "0.1"
tar = "0.4"
tempfile = "3"
time = "0.1.35"
<<<<<<< HEAD
tokio_02 = { package = "tokio", version = "0.2", features = ["io-util"], optional = true }
=======
tiny_http = "0.7"
>>>>>>> 030c80a1
tokio-compat = "0.1"
tokio-io = "0.1"
tokio-process = "0.2"
tokio-serde-bincode = "0.1"
tower = "0.1"
tokio-tcp = "0.1"
tokio-timer = "0.2"
toml = "0.5"
untrusted = { version = "0.6.0", optional = true }
url = { version = "1.0", optional = true }
uuid = { version = "0.7", features = ["v4"] }
walkdir = "2"
# by default which pulls in an outdated failure version
which = { version = "4", default-features = false }
zip = { version = "0.5", default-features = false, features = ["deflate"] }
zstd = { version = "0.5" }

# dist-server only
crossbeam-utils = { version = "0.5", optional = true }
libmount = { version = "0.1.10", optional = true }
nix = { version = "0.17.0", optional = true }
rouille = { version = "2.2", optional = true, default-features = false, features = ["ssl"] }
syslog = { version = "5", optional = true }
void = { version = "1", optional = true }
version-compare = { version = "0.0.10", optional = true }

[dev-dependencies]
assert_cmd = "1"
cc = "1.0"
chrono = "0.4"
itertools = "0.9"
predicates = "1"
selenium-rs = "0.1"

[target.'cfg(unix)'.dependencies]
daemonize = "0.4"
tokio-uds = "0.2"

[target.'cfg(windows)'.dependencies]
tokio-named-pipes = "0.1"
tokio-reactor = "0.1"

[target.'cfg(windows)'.dependencies.winapi]
version = "0.3"
features = [
    "fileapi",
    "handleapi",
    "winnls",
]

[features]
default = ["dist-client", "s3"]
all = ["dist-client", "redis", "s3", "memcached", "gcs", "azure"]
azure = ["chrono", "hyper", "hyperx", "url", "hmac", "md-5", "sha2"]
s3 = ["hyperx", "rusoto_core", "rusoto_s3", "tokio_02"]
gcs = ["chrono", "hyper", "hyperx", "reqwest", "ring", "untrusted", "url"]
memcached = ["memcached-rs"]
native-zlib = ["zip/deflate-zlib"]
# Enable features that require unstable features of Nightly Rust.
unstable = []
# Enables distributed support in the sccache client
dist-client = ["ar", "flate2", "hyper", "hyperx", "reqwest", "url", "sha2"]
# Enables the sccache-dist binary
dist-server = ["crossbeam-utils", "jsonwebtoken", "flate2", "libmount", "nix", "openssl", "reqwest", "rouille", "syslog", "void", "version-compare"]
# Enables dist tests with external requirements
dist-tests = ["dist-client", "dist-server"]

[workspace]
exclude = ["tests/test-crate"]<|MERGE_RESOLUTION|>--- conflicted
+++ resolved
@@ -71,11 +71,8 @@
 tar = "0.4"
 tempfile = "3"
 time = "0.1.35"
-<<<<<<< HEAD
+tiny_http = "0.7"
 tokio_02 = { package = "tokio", version = "0.2", features = ["io-util"], optional = true }
-=======
-tiny_http = "0.7"
->>>>>>> 030c80a1
 tokio-compat = "0.1"
 tokio-io = "0.1"
 tokio-process = "0.2"
